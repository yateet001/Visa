--- conflicted
+++ resolved
@@ -2,7 +2,7 @@
 import argparse, json, os, sys, tempfile, zipfile, requests, time
 from auth import get_token
 
-<<<<<<< HEAD
+
 def log_system_resources(context=""):
     """Log current system resource usage"""
     try:
@@ -119,8 +119,6 @@
             os.unlink(temp_pbix.name)
         raise e
 
-=======
->>>>>>> 742b1d4a
 def create_proper_pbix_from_pbip(pbip_project_path):
     """Create a proper PBIX file from PBIP with exact Power BI structure"""
     print(f"📦 Converting PBIP project at: {pbip_project_path}")
@@ -196,7 +194,7 @@
             pbix_zip.writestr("Connections", connections)
             print("📄 Added Connections")
             
-<<<<<<< HEAD
+
             # 9. Add Metadata
             metadata = """<?xml version="1.0" encoding="utf-8"?><Metadata xmlns:xsi="http://www.w3.org/2001/XMLSchema-instance" xmlns:xsd="http://www.w3.org/2001/XMLSchema"><SelectionBookmark></SelectionBookmark><Timestamp>2024-01-01T00:00:00Z</Timestamp></Metadata>"""
             pbix_zip.writestr("Metadata", metadata)
@@ -206,9 +204,7 @@
             pbix_zip.flush = True
             
             # 10. Add Report/StaticResources if they exist
-=======
-            # 9. Add Report/StaticResources if they exist
->>>>>>> 742b1d4a
+
             static_resources_dir = os.path.join(report_dir, "StaticResources")
             if os.path.exists(static_resources_dir):
                 print(f"📁 Processing StaticResources from: {static_resources_dir}")
@@ -219,7 +215,7 @@
                         file_count += 1
                         file_path = os.path.join(root, file)
                         arc_name = f"Report/{os.path.relpath(file_path, report_dir)}"
-<<<<<<< HEAD
+
                         
                         print(f"📄 Processing file {file_count}: {file}")
                         
@@ -250,12 +246,7 @@
                 print(f"📊 Processed {file_count} static resource files")
             else:
                 print("📁 No StaticResources directory found")
-=======
-                        with open(file_path, 'r', encoding='utf-8') as f:
-                            content = f.read()
-                        pbix_zip.writestr(arc_name, content)
-                        print(f"📄 Added {arc_name}")
->>>>>>> 742b1d4a
+
         
         file_size = os.path.getsize(temp_pbix.name)
         print(f"✅ PBIX created successfully: {temp_pbix.name}")
@@ -367,7 +358,7 @@
         log_system_resources("after PBIX creation")
 
         print(f'\n📤 Importing to Power BI...')
-<<<<<<< HEAD
+
         
         # Add timeout protection for the entire upload process
         import signal
@@ -393,9 +384,7 @@
         finally:
             # Cancel the alarm
             signal.alarm(0)
-=======
-        result = import_pbix_simple(token, workspace_id, pbix_file, report_name)
->>>>>>> 742b1d4a
+
         
         print('\n🎉 SUCCESS! DEPLOYMENT COMPLETED! 🎉')
         print(f"📊 Report '{report_name}' deployed to '{workspace_name}'")
