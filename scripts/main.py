--- conflicted
+++ resolved
@@ -204,12 +204,7 @@
             # Force flush to ensure all data is written
             pbix_zip.flush = True
             
-<<<<<<< HEAD
-            # 10. Add Report/StaticResources if they exist (with timeout protection)
-=======
-            # 10. Add Report/StaticResources if they exist
-
->>>>>>> 573cf4e9
+
             static_resources_dir = os.path.join(report_dir, "StaticResources")
             print(f"📁 Checking for StaticResources at: {static_resources_dir}")
             sys.stdout.flush()
@@ -220,7 +215,7 @@
                 raise TimeoutError("StaticResources processing timeout")
             
             if os.path.exists(static_resources_dir):
-<<<<<<< HEAD
+
                 print(f"📁 Found StaticResources directory, processing with timeout...")
                 sys.stdout.flush()
                 
@@ -235,19 +230,8 @@
                     for root, dirs, files in os.walk(static_resources_dir):
                         print(f"📂 Scanning directory: {root} ({len(files)} files)")
                         sys.stdout.flush()
-=======
-                print(f"📁 Processing StaticResources from: {static_resources_dir}")
-                file_count = 0
-                for root, dirs, files in os.walk(static_resources_dir):
-                    print(f"📂 Scanning directory: {root} ({len(files)} files)")
-                    for file in files:
-                        file_count += 1
-                        file_path = os.path.join(root, file)
-                        arc_name = f"Report/{os.path.relpath(file_path, report_dir)}"
-
-                        
-                        print(f"📄 Processing file {file_count}: {file}")
->>>>>>> 573cf4e9
+
+
                         
                         for file in files[:max_files]:  # Only process first N files
                             file_count += 1
@@ -300,11 +284,7 @@
                     signal.alarm(0)  # Cancel timeout
             else:
                 print("📁 No StaticResources directory found")
-<<<<<<< HEAD
-                sys.stdout.flush()
-=======
-
->>>>>>> 573cf4e9
+
         
         file_size = os.path.getsize(temp_pbix.name)
         print(f"✅ PBIX created successfully: {temp_pbix.name}")
